--- conflicted
+++ resolved
@@ -108,14 +108,10 @@
     }
     // have we exceeded the number of sequences we can handle?
     if (N >= MAX_SEQ) {
-<<<<<<< HEAD
       fprintf(stderr,
-              "%s can only handle %d sequences at most. Please change MAX_SEQ "
+              "ERROR: %s can only handle %d sequences at most. Please change MAX_SEQ "
               "and recompile.\n",
               EXENAME, MAX_SEQ);
-=======
-      fprintf(stderr, "ERROR: %s can only handle %d sequences at most. Please change MAX_SEQ and recompile.\n", EXENAME, MAX_SEQ);
->>>>>>> 9ebc90e4
       exit(EXIT_FAILURE);
     }
     // save the sequence and name
